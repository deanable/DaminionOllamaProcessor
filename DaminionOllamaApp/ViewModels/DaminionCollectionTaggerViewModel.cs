﻿// DaminionOllamaApp/ViewModels/DaminionCollectionTaggerViewModel.cs
using DaminionOllamaApp.Models;
using DaminionOllamaApp.Services;
using DaminionOllamaApp.Utils;
using DaminionOllamaInteractionLib;
using DaminionOllamaInteractionLib.Daminion;
using DaminionOllamaInteractionLib.Ollama;
using DaminionOllamaInteractionLib.OpenRouter;
using System;
using System.Collections.Generic;
using System.Collections.ObjectModel;
using System.ComponentModel;
using System.IO;
using System.Linq;
using System.Runtime.CompilerServices;
using System.Threading;
using System.Threading.Tasks;
using System.Windows;
using System.Windows.Input;

namespace DaminionOllamaApp.ViewModels
{
    /// <summary>
    /// View model responsible for managing the AI-powered tagging workflow for Daminion collection items.
    /// This class handles the complete process of:
    /// 1. Connecting to Daminion DAM system
    /// 2. Querying and loading items from the collection
    /// 3. Processing images with AI services (Ollama or OpenRouter)
    /// 4. Updating metadata back to the Daminion system
    /// 
    /// The workflow supports batch processing with progress tracking and error handling.
    /// </summary>
    public class DaminionCollectionTaggerViewModel : INotifyPropertyChanged
    {
        #region Private Fields
        /// <summary>
        /// Service for loading and saving application settings.
        /// </summary>
        private readonly SettingsService _settingsService;
        
        /// <summary>
        /// Client for interacting with the Daminion API.
        /// Handles authentication, item querying, and metadata updates.
        /// </summary>
        private DaminionApiClient? _daminionClient;

        /// <summary>
        /// Indicates whether the user is currently authenticated with Daminion.
        /// </summary>
        private bool _isLoggedIn;
        
        /// <summary>
        /// Current status message for the Daminion connection and operations.
        /// </summary>
        private string _daminionStatus = "Not logged in. Please configure Daminion settings and click Login.";
        
        /// <summary>
        /// Collection of available query types for loading items from Daminion.
        /// </summary>
        private ObservableCollection<QueryTypeDisplayItem> _queryTypes;
        
        /// <summary>
        /// Currently selected query type for loading items.
        /// </summary>
        private QueryTypeDisplayItem? _selectedQueryType;
        
        /// <summary>
        /// Collection of Daminion items queued for processing.
        /// </summary>
        private ObservableCollection<DaminionQueueItem> _daminionFilesToProcess;
        
        /// <summary>
        /// Indicates whether items are currently being loaded from Daminion.
        /// </summary>
        private bool _isLoadingItems;
        
        /// <summary>
        /// Indicates whether the processing queue is currently running.
        /// </summary>
        private bool _isProcessingDaminionQueue;
        
        /// <summary>
        /// Cancellation token source for stopping the processing queue.
        /// </summary>
        private CancellationTokenSource? _daminionCts;
        #endregion

        #region Public Properties
        /// <summary>
        /// Reference to the application settings containing configuration for:
        /// - Daminion server connection details
        /// - AI service preferences (Ollama/OpenRouter)
        /// - Default prompts and processing options
        /// </summary>
        public AppSettings Settings { get; }

        /// <summary>
        /// Gets or sets whether the user is authenticated with Daminion.
        /// Updates command availability when changed.
        /// </summary>
        public bool IsLoggedIn
        {
            get => _isLoggedIn;
            set { SetProperty(ref _isLoggedIn, value); UpdateCommandStates(); }
        }

        /// <summary>
        /// Gets or sets the current status message for Daminion operations.
        /// Displayed in the UI to inform users of current state.
        /// </summary>
        public string DaminionStatus
        {
            get => _daminionStatus;
            set { SetProperty(ref _daminionStatus, value); }
        }

        /// <summary>
        /// Gets the collection of available query types for loading items from Daminion.
        /// Each query type represents a different way to filter and retrieve items.
        /// </summary>
        public ObservableCollection<QueryTypeDisplayItem> QueryTypes
        {
            get => _queryTypes;
            set { SetProperty(ref _queryTypes, value); }
        }

        /// <summary>
        /// Gets or sets the currently selected query type.
        /// Updates command availability when changed.
        /// </summary>
        public QueryTypeDisplayItem? SelectedQueryType
        {
            get => _selectedQueryType;
            set 
            { 
                SetProperty(ref _selectedQueryType, value);
                UpdateCommandStates();
                
                // Update the settings with the selected query type for persistence
                if (value != null)
                {
                    Settings.DaminionQueryType = value.QueryType;
                    Settings.DaminionQueryLine = value.QueryLine;
                }
            }
        }

        /// <summary>
        /// Gets the collection of Daminion items queued for AI processing.
        /// Each item represents a media file with its current processing status.
        /// </summary>
        public ObservableCollection<DaminionQueueItem> DaminionFilesToProcess
        {
            get => _daminionFilesToProcess;
            set 
            { 
                SetProperty(ref _daminionFilesToProcess, value);
                UpdateCommandStates();
            }
        }

        /// <summary>
        /// Gets or sets whether items are currently being loaded from Daminion.
        /// Disables certain commands during loading to prevent conflicts.
        /// </summary>
        public bool IsLoadingItems
        {
            get => _isLoadingItems;
            set { SetProperty(ref _isLoadingItems, value); UpdateCommandStates(); }
        }

        /// <summary>
        /// Gets or sets whether the processing queue is currently running.
        /// Controls the availability of start/stop commands.
        /// </summary>
        public bool IsProcessingDaminionQueue
        {
            get => _isProcessingDaminionQueue;
            set { SetProperty(ref _isProcessingDaminionQueue, value); UpdateCommandStates(); }
        }
        #endregion

        #region Commands
        /// <summary>
        /// Command to authenticate with the Daminion server.
        /// </summary>
        public ICommand LoginCommand { get; }
        
        /// <summary>
        /// Command to load items from Daminion based on the selected query type.
        /// </summary>
        public ICommand LoadItemsByQueryCommand { get; }
        
        /// <summary>
        /// Command to start processing the queue of loaded Daminion items.
        /// </summary>
        public ICommand StartDaminionQueueCommand { get; }
        
        /// <summary>
        /// Command to stop the currently running processing queue.
        /// </summary>
        public ICommand StopDaminionQueueCommand { get; }
        #endregion

        #region Constructor
        /// <summary>
        /// Initializes a new instance of the DaminionCollectionTaggerViewModel.
        /// Sets up the initial state and available query types.
        /// </summary>
        /// <param name="settings">Application settings instance.</param>
        /// <param name="settingsService">Service for persisting settings.</param>
        public DaminionCollectionTaggerViewModel(AppSettings settings, SettingsService settingsService)
        {
            Settings = settings;
            _settingsService = settingsService;
            
            // Initialize collections
            _daminionFilesToProcess = new ObservableCollection<DaminionQueueItem>();
            _queryTypes = new ObservableCollection<QueryTypeDisplayItem>();
            
            // Set up available query types for different search scenarios
            InitializeQueryTypes();
            
            // Initialize commands with their respective handlers and can-execute predicates
            LoginCommand = new AsyncRelayCommand(LoginAsync, CanLogin);
            LoadItemsByQueryCommand = new AsyncRelayCommand(LoadItemsByQueryAsync, CanLoadItemsByQuery);
            StartDaminionQueueCommand = new AsyncRelayCommand(StartDaminionQueueProcessingAsync, CanStartDaminionQueue);
            StopDaminionQueueCommand = new RelayCommand(param => StopDaminionQueueProcessing(), CanStopDaminionQueue);
        }
        #endregion

        #region Private Methods - Command State Management
        /// <summary>
        /// Updates the can-execute state of all commands based on current conditions.
        /// Called whenever a property changes that affects command availability.
        /// </summary>
        private void UpdateCommandStates()
        {
            // Trigger re-evaluation of can-execute predicates
            (LoginCommand as AsyncRelayCommand)?.RaiseCanExecuteChanged();
            (LoadItemsByQueryCommand as AsyncRelayCommand)?.RaiseCanExecuteChanged();
            (StartDaminionQueueCommand as AsyncRelayCommand)?.RaiseCanExecuteChanged();
            (StopDaminionQueueCommand as RelayCommand)?.RaiseCanExecuteChanged();
        }

        /// <summary>
        /// Initializes the available query types for loading items from Daminion.
        /// Each query type represents a different search scenario.
        /// </summary>
        private void InitializeQueryTypes()
        {
            _queryTypes.Add(new QueryTypeDisplayItem 
            { 
                DisplayName = "All Items", 
                QueryType = "all", 
                QueryLine = "" 
            });
            _queryTypes.Add(new QueryTypeDisplayItem 
            { 
                DisplayName = "Items without Description", 
                QueryType = "no_description", 
                QueryLine = "Description is empty" 
            });
            _queryTypes.Add(new QueryTypeDisplayItem 
            { 
                DisplayName = "Items without Keywords", 
                QueryType = "no_keywords", 
                QueryLine = "Keywords is empty" 
            });
            _queryTypes.Add(new QueryTypeDisplayItem 
            { 
                DisplayName = "Items without Categories", 
                QueryType = "no_categories", 
                QueryLine = "Categories is empty" 
            });
            _queryTypes.Add(new QueryTypeDisplayItem 
            { 
                DisplayName = "Custom Query", 
                QueryType = "custom", 
                QueryLine = Settings.DaminionQueryLine 
            });
        }
        #endregion

        #region Command Handlers - Login
        /// <summary>
        /// Determines if the login command can be executed.
        /// </summary>
        /// <returns>True if login is possible, false otherwise.</returns>
        private bool CanLogin() => !IsLoggedIn && !IsLoadingItems && !IsProcessingDaminionQueue;

        /// <summary>
        /// Handles the login process to authenticate with Daminion.
        /// Validates settings and establishes a connection to the server.
        /// </summary>
        private async Task LoginAsync()
        {
            // Validate required settings
            if (string.IsNullOrWhiteSpace(Settings.DaminionServerUrl) ||
                string.IsNullOrWhiteSpace(Settings.DaminionUsername) ||
                string.IsNullOrWhiteSpace(Settings.DaminionPassword))
            {
                DaminionStatus = "Please configure Daminion settings first.";
                return;
            }

            try
            {
                DaminionStatus = "Logging in...";
                
                // Initialize the API client if not already done
                _daminionClient ??= new DaminionApiClient();
                
                // Attempt to authenticate with the server
                bool loginSuccess = await _daminionClient.LoginAsync(
                    Settings.DaminionServerUrl, 
                    Settings.DaminionUsername, 
                    Settings.DaminionPassword);

                if (loginSuccess)
                {
                    IsLoggedIn = true;
                    DaminionStatus = "Successfully logged in to Daminion.";
                    
                    // Restore previously selected query type if available
                    var savedQueryType = QueryTypes.FirstOrDefault(q => q.QueryType == Settings.DaminionQueryType);
                    if (savedQueryType != null)
                    {
                        SelectedQueryType = savedQueryType;
                    }
                }
                else
                {
                    DaminionStatus = "Login failed. Please check your credentials.";
                }
            }
            catch (Exception ex)
            {
                DaminionStatus = $"Login error: {ex.Message}";
            }
        }
        #endregion

        #region Command Handlers - Load Items
        /// <summary>
        /// Determines if the load items command can be executed.
        /// </summary>
        /// <returns>True if items can be loaded, false otherwise.</returns>
        private bool CanLoadItemsByQuery() => SelectedQueryType != null && IsLoggedIn && !IsLoadingItems && !IsProcessingDaminionQueue;

        /// <summary>
        /// Loads items from Daminion based on the selected query type.
        /// Retrieves media items and their metadata for processing.
        /// </summary>
        private async Task LoadItemsByQueryAsync()
        {
            if (_daminionClient == null || SelectedQueryType == null)
                return;

            try
            {
                IsLoadingItems = true;
                DaminionStatus = "Loading items from Daminion...";
                
                // Clear existing items
                DaminionFilesToProcess.Clear();

                // Execute the search query
                var response = await _daminionClient.SearchMediaItemsAsync(
                    queryLine: SelectedQueryType.QueryLine,
                    pageSize: 100,
                    pageIndex: 0);

                if (response?.Items != null)
                {
                    // Get absolute file paths for the items
                    var itemIds = response.Items.Select(item => item.Id).ToList();
                    var pathResult = await _daminionClient.GetAbsolutePathsAsync(itemIds);

                    // Create queue items with file paths
                    foreach (var item in response.Items)
                    {
                        var filePath = pathResult.PathMappings.ContainsKey(item.Id) 
                            ? pathResult.PathMappings[item.Id] 
                            : null;

                        var queueItem = new DaminionQueueItem
                        {
                            Id = item.Id,
                            FileName = item.FileName,
                            FilePath = filePath,
                            Status = ProcessingStatus.Unprocessed,
                            StatusMessage = "Ready for processing"
                        };

                        // Add to the processing queue
                        DaminionFilesToProcess.Add(queueItem);
                    }

                    DaminionStatus = $"Loaded {DaminionFilesToProcess.Count} items from Daminion.";
                }
                else
                {
                    DaminionStatus = "No items found matching the query.";
                }
            }
            catch (Exception ex)
            {
                DaminionStatus = $"Error loading items: {ex.Message}";
            }
            finally
            {
                IsLoadingItems = false;
            }
        }
        #endregion

        #region Command Handlers - Queue Processing
        /// <summary>
        /// Determines if the queue processing can be started.
        /// </summary>
        /// <returns>True if processing can start, false otherwise.</returns>
        private bool CanStartDaminionQueue() => DaminionFilesToProcess.Any(f => (f.Status == ProcessingStatus.Unprocessed || f.Status == ProcessingStatus.Error) && !string.IsNullOrEmpty(f.FilePath)) && IsLoggedIn && !IsProcessingDaminionQueue && !IsLoadingItems;

        /// <summary>
        /// Starts the batch processing of queued Daminion items.
        /// Processes each item with AI services and updates metadata in Daminion.
        /// </summary>
        private async Task StartDaminionQueueProcessingAsync()
        {
            if (_daminionClient == null)
                return;

            try
            {
                // Initialize cancellation token for stopping the process
                _daminionCts = new CancellationTokenSource();
                IsProcessingDaminionQueue = true;
                
                UpdateOverallDaminionStatus("Processing started...");

                // Get items that need processing
                var itemsToProcess = DaminionFilesToProcess
                    .Where(f => (f.Status == ProcessingStatus.Unprocessed || f.Status == ProcessingStatus.Error) 
                                && !string.IsNullOrEmpty(f.FilePath))
                    .ToList();

                int processedCount = 0;
                int totalCount = itemsToProcess.Count;

                // Process each item individually
                foreach (var item in itemsToProcess)
                {
                    // Check for cancellation
                    if (_daminionCts.Token.IsCancellationRequested)
                    {
                        item.Status = ProcessingStatus.Cancelled;
                        item.StatusMessage = "Processing cancelled";
                        break;
                    }

                    try
                    {
                        // Update item status
                        item.Status = ProcessingStatus.Processing;
                        item.StatusMessage = "Processing...";
                        
                        UpdateOverallDaminionStatus($"Processing item {processedCount + 1} of {totalCount}: {item.FileName}");

                        // Validate file exists
                        if (!File.Exists(item.FilePath))
                        {
                            item.Status = ProcessingStatus.Error;
                            item.StatusMessage = "File not found";
                            continue;
                        }

<<<<<<< HEAD
                        byte[] imageBytes = await File.ReadAllBytesAsync(item.FilePath, token);
                        item.StatusMessage = $"Sending to {Settings.SelectedAiProvider}...";

                        // --- AI Provider Switch ---
                        if (Settings.SelectedAiProvider == AiProvider.Ollama)
                        {
                            var ollamaClient = new OllamaApiClient(Settings.OllamaServerUrl);
                            var ollamaResponse = await ollamaClient.AnalyzeImageAsync(Settings.OllamaModelName, Settings.OllamaPrompt, imageBytes);
                            if (ollamaResponse != null && ollamaResponse.Done)
                            {
                                aiResponse = ollamaResponse.Response;
                                aiSuccess = true;
                            }
                            else
                            {
                                throw new Exception($"Ollama API error: {ollamaResponse?.Response ?? "Empty response."}");
                            }
                        }
                        else // AiProvider.OpenRouter
                        {
                            var routerClient = new OpenRouterApiClient(Settings.OpenRouterApiKey, Settings.OpenRouterHttpReferer);
                            
                            // Validate model supports images
                            if (!await routerClient.IsModelMultimodalAsync(Settings.OpenRouterModelName))
                            {
                                throw new Exception($"Model {Settings.OpenRouterModelName} does not support image analysis. Please select a vision-capable model.");
                            }
                            
                            string? routerResponse = await routerClient.AnalyzeImageAsync(Settings.OpenRouterModelName, Settings.OllamaPrompt, imageBytes);
                            if (!string.IsNullOrEmpty(routerResponse) && !routerResponse.StartsWith("Error:"))
                            {
                                aiResponse = routerResponse;
                                aiSuccess = true;
                            }
                            else
                            {
                                throw new Exception($"OpenRouter API error: {routerResponse ?? "Empty response."}");
                            }
                        }
=======
                        // Read image data
                        byte[] imageBytes = await File.ReadAllBytesAsync(item.FilePath, _daminionCts.Token);

                        // Process with AI service
                        string aiResponse = await ProcessWithAIService(imageBytes, _daminionCts.Token);
                        
                        // Parse the AI response
                        var parsedContent = OllamaResponseParser.ParseLlavaResponse(aiResponse);
                        
                        // Update metadata in Daminion
                        await UpdateDaminionMetadata(item.Id, parsedContent);

                        // Update item status
                        item.Status = ProcessingStatus.Completed;
                        item.StatusMessage = "Successfully processed";
                        
                        processedCount++;
>>>>>>> ffe3f20a
                    }
                    catch (OperationCanceledException)
                    {
                        item.Status = ProcessingStatus.Cancelled;
                        item.StatusMessage = "Processing cancelled";
                        break;
                    }
                    catch (Exception ex)
                    {
                        item.Status = ProcessingStatus.Error;
                        item.StatusMessage = $"Error: {ex.Message}";
                    }
                }

                // Update final status
                if (_daminionCts.Token.IsCancellationRequested)
                {
                    UpdateOverallDaminionStatus($"Processing cancelled. {processedCount} of {totalCount} items processed.");
                }
                else
                {
                    UpdateOverallDaminionStatus($"Processing completed. {processedCount} of {totalCount} items processed successfully.");
                }
            }
            catch (Exception ex)
            {
                UpdateOverallDaminionStatus($"Processing error: {ex.Message}");
            }
            finally
            {
                IsProcessingDaminionQueue = false;
                _daminionCts?.Dispose();
                _daminionCts = null;
            }
        }

        /// <summary>
        /// Processes an image with the configured AI service (Ollama or OpenRouter).
        /// </summary>
        /// <param name="imageBytes">The image data to process.</param>
        /// <param name="cancellationToken">Token for canceling the operation.</param>
        /// <returns>The AI-generated response text.</returns>
        private async Task<string> ProcessWithAIService(byte[] imageBytes, CancellationToken cancellationToken)
        {
            if (Settings.UseOpenRouter)
            {
                // Use OpenRouter service
                var openRouterClient = new OpenRouterClient(Settings.OpenRouterApiKey);
                var response = await openRouterClient.AnalyzeImageAsync(
                    Settings.OpenRouterModel, 
                    Settings.DaminionProcessingPrompt, 
                    imageBytes, 
                    cancellationToken);
                return response?.Content ?? "No response from OpenRouter";
            }
            else
            {
                // Use Ollama service
                var ollamaClient = new OllamaApiClient(Settings.OllamaServerUrl);
                var response = await ollamaClient.AnalyzeImageAsync(
                    Settings.OllamaModel, 
                    Settings.DaminionProcessingPrompt, 
                    imageBytes);
                return response?.Response ?? "No response from Ollama";
            }
        }

        /// <summary>
        /// Updates the metadata for a Daminion item with the parsed AI content.
        /// </summary>
        /// <param name="itemId">The ID of the item to update.</param>
        /// <param name="content">The parsed AI-generated content.</param>
        private async Task UpdateDaminionMetadata(long itemId, ParsedOllamaContent content)
        {
            if (_daminionClient == null)
                return;

            var operations = new List<DaminionUpdateOperation>();

            // Update description if available
            if (!string.IsNullOrWhiteSpace(content.Description))
            {
                operations.Add(new DaminionUpdateOperation
                {
                    TagGuid = Settings.DaminionDescriptionTagGuid,
                    Operation = "set",
                    Value = content.Description
                });
            }

            // Update keywords if available
            if (content.Keywords?.Any() == true)
            {
                operations.Add(new DaminionUpdateOperation
                {
                    TagGuid = Settings.DaminionKeywordsTagGuid,
                    Operation = "set",
                    Value = string.Join(", ", content.Keywords)
                });
            }

            // Update categories if available
            if (content.Categories?.Any() == true)
            {
                operations.Add(new DaminionUpdateOperation
                {
                    TagGuid = Settings.DaminionCategoriesTagGuid,
                    Operation = "set",
                    Value = string.Join(", ", content.Categories)
                });
            }

            // Execute the updates
            if (operations.Any())
            {
                await _daminionClient.UpdateItemMetadataAsync(new List<long> { itemId }, operations);
            }
        }

        /// <summary>
        /// Updates the overall status message for the processing operation.
        /// </summary>
        /// <param name="message">The status message to display.</param>
        private void UpdateOverallDaminionStatus(string message)
        {
            Application.Current.Dispatcher.Invoke(() =>
            {
                DaminionStatus = message;
            });
        }

        /// <summary>
        /// Determines if the queue processing can be stopped.
        /// </summary>
        /// <returns>True if processing can be stopped, false otherwise.</returns>
        private bool CanStopDaminionQueue() => IsProcessingDaminionQueue;

        /// <summary>
        /// Stops the currently running queue processing operation.
        /// </summary>
        private void StopDaminionQueueProcessing()
        {
            _daminionCts?.Cancel();
            UpdateOverallDaminionStatus("Stopping processing...");
        }
        #endregion

        #region INotifyPropertyChanged Implementation
        /// <summary>
        /// Event raised when a property value changes.
        /// </summary>
        public event PropertyChangedEventHandler? PropertyChanged;

        /// <summary>
        /// Sets a property value and raises the PropertyChanged event if the value has changed.
        /// </summary>
        /// <typeparam name="T">The type of the property.</typeparam>
        /// <param name="storage">Reference to the backing field.</param>
        /// <param name="value">The new value to set.</param>
        /// <param name="propertyName">The name of the property (automatically provided).</param>
        /// <returns>True if the value was changed, false otherwise.</returns>
        protected virtual bool SetProperty<T>(ref T storage, T value, [CallerMemberName] string propertyName = "")
        {
            if (EqualityComparer<T>.Default.Equals(storage, value)) return false;
            storage = value;
            OnPropertyChanged(propertyName);
            return true;
        }

        /// <summary>
        /// Raises the PropertyChanged event for the specified property.
        /// </summary>
        /// <param name="propertyName">The name of the property that changed.</param>
        protected virtual void OnPropertyChanged([CallerMemberName] string propertyName = "")
        {
            PropertyChanged?.Invoke(this, new PropertyChangedEventArgs(propertyName));
        }
        #endregion
    }
}<|MERGE_RESOLUTION|>--- conflicted
+++ resolved
@@ -475,47 +475,6 @@
                             continue;
                         }
 
-<<<<<<< HEAD
-                        byte[] imageBytes = await File.ReadAllBytesAsync(item.FilePath, token);
-                        item.StatusMessage = $"Sending to {Settings.SelectedAiProvider}...";
-
-                        // --- AI Provider Switch ---
-                        if (Settings.SelectedAiProvider == AiProvider.Ollama)
-                        {
-                            var ollamaClient = new OllamaApiClient(Settings.OllamaServerUrl);
-                            var ollamaResponse = await ollamaClient.AnalyzeImageAsync(Settings.OllamaModelName, Settings.OllamaPrompt, imageBytes);
-                            if (ollamaResponse != null && ollamaResponse.Done)
-                            {
-                                aiResponse = ollamaResponse.Response;
-                                aiSuccess = true;
-                            }
-                            else
-                            {
-                                throw new Exception($"Ollama API error: {ollamaResponse?.Response ?? "Empty response."}");
-                            }
-                        }
-                        else // AiProvider.OpenRouter
-                        {
-                            var routerClient = new OpenRouterApiClient(Settings.OpenRouterApiKey, Settings.OpenRouterHttpReferer);
-                            
-                            // Validate model supports images
-                            if (!await routerClient.IsModelMultimodalAsync(Settings.OpenRouterModelName))
-                            {
-                                throw new Exception($"Model {Settings.OpenRouterModelName} does not support image analysis. Please select a vision-capable model.");
-                            }
-                            
-                            string? routerResponse = await routerClient.AnalyzeImageAsync(Settings.OpenRouterModelName, Settings.OllamaPrompt, imageBytes);
-                            if (!string.IsNullOrEmpty(routerResponse) && !routerResponse.StartsWith("Error:"))
-                            {
-                                aiResponse = routerResponse;
-                                aiSuccess = true;
-                            }
-                            else
-                            {
-                                throw new Exception($"OpenRouter API error: {routerResponse ?? "Empty response."}");
-                            }
-                        }
-=======
                         // Read image data
                         byte[] imageBytes = await File.ReadAllBytesAsync(item.FilePath, _daminionCts.Token);
 
@@ -533,7 +492,6 @@
                         item.StatusMessage = "Successfully processed";
                         
                         processedCount++;
->>>>>>> ffe3f20a
                     }
                     catch (OperationCanceledException)
                     {
