<Project Sdk="Microsoft.NET.Sdk">
  <PropertyGroup>
    <OutputType>WinExe</OutputType>
    <TargetFramework>net8.0-windows10.0.26100.0</TargetFramework>
    <Nullable>enable</Nullable>
    <ImplicitUsings>enable</ImplicitUsings>
    <UseWPF>true</UseWPF>
    <ApplicationIcon>Daminion-Llama.ico</ApplicationIcon>
    <RuntimeIdentifier>win-x64</RuntimeIdentifier>
  </PropertyGroup>
  <ItemGroup>
    <Content Include="Daminion-Llama.ico" />
  </ItemGroup>
  <ItemGroup>
    <ProjectReference Include="..\DaminionOllamaInteractionLib\DaminionOllamaInteractionLib.csproj" />
  </ItemGroup>
  <ItemGroup>
    <PackageReference Include="Magick.NET-Q16-AnyCPU" Version="14.8.0" />
    <PackageReference Include="Microsoft.ML.Vision" Version="4.0.2" />
    <PackageReference Include="SciSharp.TensorFlow.Redist" Version="2.16.0" />
    <PackageReference Include="TorchSharp-cpu" Version="0.105.1" />
<<<<<<< HEAD
    <PackageReference Include="SixLabors.ImageSharp" Version="3.1.11" />
=======
>>>>>>> fe577a6c
    <PackageReference Include="Microsoft.ML.OnnxConverter" Version="0.22.2" />
    <PackageReference Include="Microsoft.ML.OnnxRuntime" Version="1.22.1" />
    <PackageReference Include="System.Text.Json" Version="9.0.8" />
    <PackageReference Include="Serilog" Version="4.3.0" />
    <PackageReference Include="Serilog.Sinks.File" Version="7.0.0" />
    <PackageReference Include="Serilog.Sinks.Console" Version="6.0.0" />
    <PackageReference Include="System.Drawing.Common" Version="9.0.8" />
    <PackageReference Include="Npgsql" Version="9.0.3" />
    <PackageReference Include="Microsoft.ML" Version="4.0.2" />
    <PackageReference Include="Microsoft.ML.FastTree" Version="4.0.2" />
    <PackageReference Include="Microsoft.ML.LightGbm" Version="4.0.2" />
    <PackageReference Include="Microsoft.ML.AutoML" Version="0.22.2" />
  </ItemGroup>
  <ItemGroup Label="MLModel1">
    <None Include="MLModel1.mlnet">
      <CopyToOutputDirectory>PreserveNewest</CopyToOutputDirectory>
    </None>
  </ItemGroup>
</Project><|MERGE_RESOLUTION|>--- conflicted
+++ resolved
@@ -16,13 +16,9 @@
   </ItemGroup>
   <ItemGroup>
     <PackageReference Include="Magick.NET-Q16-AnyCPU" Version="14.8.0" />
-    <PackageReference Include="Microsoft.ML.Vision" Version="4.0.2" />
-    <PackageReference Include="SciSharp.TensorFlow.Redist" Version="2.16.0" />
+    <PackageReference Include="Microsoft.ML.Vision" Version="4.0.0" />
+    <PackageReference Include="SciSharp.TensorFlow.Redist" Version="2.3.1" />
     <PackageReference Include="TorchSharp-cpu" Version="0.105.1" />
-<<<<<<< HEAD
-    <PackageReference Include="SixLabors.ImageSharp" Version="3.1.11" />
-=======
->>>>>>> fe577a6c
     <PackageReference Include="Microsoft.ML.OnnxConverter" Version="0.22.2" />
     <PackageReference Include="Microsoft.ML.OnnxRuntime" Version="1.22.1" />
     <PackageReference Include="System.Text.Json" Version="9.0.8" />
@@ -34,7 +30,7 @@
     <PackageReference Include="Microsoft.ML" Version="4.0.2" />
     <PackageReference Include="Microsoft.ML.FastTree" Version="4.0.2" />
     <PackageReference Include="Microsoft.ML.LightGbm" Version="4.0.2" />
-    <PackageReference Include="Microsoft.ML.AutoML" Version="0.22.2" />
+    <PackageReference Include="Microsoft.ML.AutoML" Version="0.22.0" />
   </ItemGroup>
   <ItemGroup Label="MLModel1">
     <None Include="MLModel1.mlnet">
